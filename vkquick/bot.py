--- conflicted
+++ resolved
@@ -119,10 +119,6 @@
         корутиной и позволяющий запустить бота конкурентно с
         другими корутинами
 
-<<<<<<< HEAD
-        self.reload_now = False
-        # self.reload_now = asyncio.Event()
-=======
         :return: Запуск вечный, этот метод не возвращает никакое значение.
         """
         try:
@@ -136,7 +132,6 @@
             shutdown_signal = self._signals.get("shutdown")
             if shutdown_signal is not None:
                 await sync_async_run(shutdown_signal(self))
->>>>>>> e73f78ff
 
     async def run_listening_events(self) -> ty.NoReturn:
         """
@@ -170,25 +165,6 @@
 
         :param epctx: Контекст обработки события.
         """
-<<<<<<< HEAD
-        loop = asyncio.get_event_loop()
-        loop.run_until_complete(self.signals.resolve("startup"))
-
-        while True:
-            try:
-                loop.run_until_complete(self._process_handler())
-
-            except (RuntimeError, KeyboardInterrupt):
-                break
-            finally:
-                loop.run_until_complete(
-                    asyncio.wait(
-                        [self.signals.resolve("shutdown"), self.lp.close()],
-                        loop=loop,
-                    )
-                )
-
-=======
         await self._call_forward_middlewares(epctx)
         await self._pass_context_through_handlers(epctx)
         await self._call_afterword_middlewares(epctx)
@@ -200,7 +176,6 @@
         Конкурентно передает контекст события по всем хендлерам событий.
         Контексты хэндлеров с состоянием их обрабротки добавляются
         в контекст события, т.е. их можно получить из мидлваров.
->>>>>>> e73f78ff
 
         :param epctx: Контекст обработки события.
         """
@@ -262,11 +237,6 @@
         :param pass_ehctx_as_argument: Нужно ли передавать контекст в качестве аргумента
         :return: Объект обработчика событий
         """
-<<<<<<< HEAD
-        await self.lp.get_info()
-        async for events in self.lp:
-            for event in events:
-=======
         if not isinstance(__handler, EventHandler):
             __handler = EventHandler(
                 __handler,
@@ -275,7 +245,6 @@
                 post_handling_callbacks=post_handling_callbacks,
                 pass_ehctx_as_argument=pass_ehctx_as_argument,
             )
->>>>>>> e73f78ff
 
         self._event_handlers.append(__handler)
         return __handler
