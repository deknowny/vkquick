--- conflicted
+++ resolved
@@ -42,23 +42,5 @@
 from .signal import SignalHandler
 from .sync_async import sync_async_callable, sync_async_run
 
-<<<<<<< HEAD
-from . import current
-from .api import API
-from .bot import Bot
-from .exception import VkErr
-from .lp import LongPoll
-from .signal import Signal, SignalsList, signal
-from .reaction import Reaction, ReactionsList
-
-
-from .annotypes import *
-from .validators import *
-from .tools import *
-
-
-__version__ = "0.2.7"
-=======
 __version__ = importlib.metadata.version(__name__)
-del importlib.metadata
->>>>>>> e73f78ff
+del importlib.metadata